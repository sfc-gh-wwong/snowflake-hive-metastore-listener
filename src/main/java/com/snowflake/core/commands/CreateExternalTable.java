--- conflicted
+++ resolved
@@ -150,13 +150,8 @@
    *           partition by (partcol,name)location=@s1
    *           partition_type=user_specified file_format=(TYPE=CSV);
    */
-<<<<<<< HEAD
   private String generateCreateTableCommand(String location)
-  throws NotSupportedException
-=======
-  private String generateCreateTableCommand()
     throws NotSupportedException
->>>>>>> 10bd1812
   {
 
     StringBuilder sb = new StringBuilder();
